--- conflicted
+++ resolved
@@ -22,13 +22,8 @@
     "apollo-server-express": "2.5.1",
     "argparse": "1.0.10",
     "async": "2.6.1",
-<<<<<<< HEAD
-    "aws-sdk": "2.465.0",
+    "aws-sdk": "2.466.0",
     "axios": "0.19.0",
-=======
-    "aws-sdk": "2.466.0",
-    "axios": "0.18.0",
->>>>>>> b5bae709
     "babel-plugin-add-module-exports": "1.0.2",
     "babel-plugin-lodash": "3.3.4",
     "bcrypt": "3.0.6",
