import config from 'config';
import _ from 'lodash';
import Promise from 'bluebird';
import juice from 'juice';
import nodemailer from 'nodemailer';
import debugLib from 'debug';
import templates from './emailTemplates';
import activities from '../constants/activities';
import {isEmailInternal} from './utils';
import crypto from 'crypto';
import fs from 'fs';

const debug = debugLib('email');

const render = (template, data) => {

  let text, filepath;
  data.imageNotSvg = data.collective && data.collective.image && !data.collective.image.endsWith('.svg');
  data = _.merge({}, data);
  delete data.config;
  data.config = { host: config.host };

  // sets paypalEmail for purpose of email templates
  if (data.user) {
    data.user.paypalEmail = data.user.paypalEmail || data.user.email;
  }

  if (templates[`${template}.text`]) {
    text = templates[`${template}.text`](data);
  }
  const html = juice(templates[template](data));
  const slug = data.collective && data.collective.slug || data.recipient && data.recipient.username || data.recipient && data.recipient.substr(0, data.recipient.indexOf('@'));


  // When in preview mode, we export an HTML version of the email in `/tmp/:template.:slug.html`
  if (process.env.DEBUG && process.env.DEBUG.match(/preview/)) {
    filepath = `/tmp/${template}.${slug}.html`;
    const script = `<script>data=${JSON.stringify(data)};</script>`;
    fs.writeFileSync(filepath, `${html}\n\n${script}`);
    console.log(`Preview email template: file://${filepath}`);
    if (text) {
      filepath = `/tmp/${template}.${slug}.txt`;
      fs.writeFileSync(filepath, text);
      console.log(`Preview email template: file://${filepath}`);
    }
  }

  // When in development mode, we log the data used to compile the template
  // (useful to get login token without sending an email)
  if (process.env.NODE_ENV === 'development' && process.env.DEBUG && process.env.DEBUG.match(/email/)) {
    console.log(`Rendering ${template} with data`, data);
  }

  return {text, html};
};

const generateUnsubscribeToken = (email, collectiveSlug, type) => {
  const uid = `${email}.${collectiveSlug || 'any'}.${type}.${config.keys.opencollective.secret}`;
  const token = crypto.createHash('md5').update(uid).digest("hex");
  return token;
}

/*
 * Gets the body from a string (usually a template)
 */
const getTemplateAttributes = (str) => {
  let index = 0;
  const lines = str.split('\n');
  const attributes = {};
  let tokens;
  do {
    tokens = lines[index++].match(/^([a-z]+):(.+)/i);
    if (tokens) {
      attributes[tokens[1].toLowerCase()] = tokens[2].replace(/<br( \/)?>/g,'\n').trim();
    }
  } while (tokens);

  attributes.body = lines.slice(index).join('\n').trim();
  return attributes;
};

/*
 * sends an email message to a recipient with given subject and body
 */
const sendMessage = (recipients, subject, html, options = {}) => {
  options.bcc = options.bcc || `emailbcc@opencollective.com`;

  if (!_.isArray(recipients)) recipients = [ recipients ];

  recipients = recipients.filter(recipient => {
    if (!recipient || !recipient.match(/.+@.+\..+/)) {
      debug(`${recipient} is an invalid email address, skipping`);
      return false;
    }
    // if not in production, only send out emails to bcc'd opencollective address
    if (process.env.NODE_ENV !== 'production' && !isEmailInternal(recipient)) {
      debug(`${recipient} is an external email address, skipping in development environment`);
      return false;
    } else {
      return true;
    }
  });

  if (process.env.NODE_ENV === 'staging') {
    subject = `[STAGING] ${subject}`;
  } else if (process.env.NODE_ENV !== 'production'){
    subject = `[TESTING] ${subject}`;
  }

  if (process.env.ONLY) {
    debug("Only sending email to ", process.env.ONLY);
    recipients = [process.env.ONLY];
  }

  debug(`sending email to ${recipients.join(', ')}`);
  if (recipients.length === 0) {
    debug("No recipient to send to, only sending to bcc", options.bcc);
  }

  if (config.mailgun.user) {
    const mailgun = nodemailer.createTransport({
      service: 'Mailgun',
      auth: {
        user: config.mailgun.user,
        pass: config.mailgun.password
      }
    });

    return new Promise((resolve, reject) => {
      let to;
      if (recipients.length > 0) {
        to = recipients.join(', ');
      }
      const from = options.from || config.email.from;
      const bcc = options.bcc;
      const text = options.text;
      const attachments = options.attachments;
      const headers = { 'o:tag': options.tag, 'X-Mailgun-Dkim': 'yes' };
      debug("mailgun> sending email to ", to,"bcc", bcc, "text", text);

      mailgun.sendMail({ from, to, bcc, subject, text, html, headers, attachments }, (err, info) => {
        if (err) {
          return reject(err);
        } else {
          return resolve(info);
        }
      })
    });
  } else {
    if (process.env.DEBUG && process.env.DEBUG.match(/email/)) {
      console.warn("Warning: No mail sent - Mailgun is not configured");
    }
    return Promise.resolve();
  }
};

/**
 * Get the label to unsubscribe from the email notification
 * Shown in the footer of the email following "To unsubscribe from "
 */
const getNotificationLabel = (template, recipient = '') => {

  template = template.replace('.text', '');

  const notificationTypeLabels = {
    'email.approve': 'notifications of new emails pending approval',
    'email.message': `the ${recipient.substr(0, recipient.indexOf('@'))} mailing list`,
    'collective.order.created': 'notifications of new donations for this collective',
    'collective.expense.created': 'notifications of new expenses submitted to this collective',
    'collective.monthlyreport': 'monthly reports for collectives',
    'host.monthlyreport': 'monthly reports for host',
    'collective.transaction.created': 'notifications of new transactions for this collective',
    'user.monthlyreport': 'monthly reports for backers',
    'user.yearlyreport': 'yearly reports'
  }

  return notificationTypeLabels[template];
};

/*
 * Given a template, recipient and data, generates email.
 */
const generateEmailFromTemplate = (template, recipient, data, options = {}) => {

  if (template === 'ticket.confirmed') {
    if (data.collective.slug === 'sustainoss')
      template += '.sustainoss';
  }

  if (template === 'thankyou') {
    if (data.collective.name.match(/WWCode/i))
      template += '.wwcode';
    if (data.collective.name.match(/ispcwa/i))
      template += '.ispcwa';
<<<<<<< HEAD
    if (data.collective.slug === 'brusselstogether')
=======
    if (data.group.slug === 'kendraio')
      template = 'thankyou.kendraio';
    if (data.group.slug === 'brusselstogether')
>>>>>>> a5d0c6cd
      template = 'thankyou.brusselstogether';
    if (data.collective.slug === 'sustainoss')
      template = 'thankyou.sustainoss';
    if (_.contains(['lesbarbares', 'nuitdebout', 'laprimaire'], data.collective.slug)) {
      template += '.fr';

      if (data.collective.slug === 'laprimaire')
        template = 'thankyou.laprimaire';

      // xdamman: hack
      switch (data.interval) {
        case 'month':
          data.interval = 'mois';
          break;
        case 'year':
          data.interval = 'an';
          break;
      }
    }
  }

  if (template === 'collective.transaction.created') {
    template = (data.transaction.amount > 0) ? 'collective.order.created' : 'collective.expense.paid';
    if (data.user && data.user.twitterHandle) {
      const collectiveMention = (data.collective.twitterHandle) ? `@${data.collective.twitterHandle}` : data.collective.name;
      const text = `Hi @${data.user.twitterHandle} thanks for your donation to ${collectiveMention} https://opencollective.com/${data.collective.slug} 🎉😊`;
      data.tweet = {
        text,
        encoded: encodeURIComponent(text)
      };
    }
  }

  const slug = (data.collective && data.collective.slug) ? data.collective.slug : 'undefined';

  data.unsubscribeUrl = `${config.host.website}/api/services/email/unsubscribe/${encodeURIComponent(options.bcc || recipient)}/${slug}/${options.type || template}/${generateUnsubscribeToken(options.bcc || recipient, slug, options.type || template)}`;
  data.notificationTypeLabel = getNotificationLabel(template, recipient);
  data.config = config;
  data.utm = `utm_source=opencollective&utm_campaign=${template}&utm_medium=email`;

  if (!templates[template]) {
    return Promise.reject(new Error(`Invalid email template: ${template}`));
  }
  return Promise.resolve(render(template, data));
};

/*
 * Given a template, recipient and data, generates email and sends it.
 * Deprecated. Should use sendMessageFromActivity() for sending new emails.
 */
const generateEmailFromTemplateAndSend = (template, recipient, data, options = {}) => {
  return generateEmailFromTemplate(template, recipient, data, options)
    .then(renderedTemplate => {
      const attributes = getTemplateAttributes(renderedTemplate.html);
      options.text = renderedTemplate.text;
      options.tag = template;
      return emailLib.sendMessage(recipient, attributes.subject, attributes.body, options)
    });
};

/*
 * Given an activity, it sends out an email to the right people and right template
 */
const sendMessageFromActivity = (activity, notification) => {
  const data = activity.data;
  const userEmail = notification && notification.User ? notification.User.email : activity.data.user.email;

  switch (activity.type) {
    case activities.COLLECTIVE_TRANSACTION_CREATED:
      return generateEmailFromTemplateAndSend('collective.transaction.created', userEmail, data);

    case activities.COLLECTIVE_EXPENSE_CREATED:
      data.actions = {
        approve: notification.User.generateLoginLink(`/${data.collective.slug}/expenses/${data.expense.id}/approve`),
        reject: notification.User.generateLoginLink(`/${data.collective.slug}/expenses/${data.expense.id}/reject`)
      };
      return generateEmailFromTemplateAndSend('collective.expense.created', userEmail, data);

    case activities.COLLECTIVE_EXPENSE_APPROVED:
      data.actions = {
        viewExpenseUrl: notification.User.generateLoginLink(`/${data.collective.slug}/transactions/expenses#exp${data.expense.id}`)
      }
      return generateEmailFromTemplateAndSend('collective.expense.approved.for.host', userEmail, data);

    case activities.COLLECTIVE_CREATED:
      return generateEmailFromTemplateAndSend('collective.created', userEmail, data);

    case activities.SUBSCRIPTION_CANCELED:
      return generateEmailFromTemplateAndSend('subscription.canceled', userEmail, data);

    default:
      return Promise.resolve();
  }
}

const emailLib = {
  render,
  getTemplateAttributes,
  sendMessage,
  generateEmailFromTemplate,
  send: generateEmailFromTemplateAndSend,
  sendMessageFromActivity
};

export default emailLib;<|MERGE_RESOLUTION|>--- conflicted
+++ resolved
@@ -192,13 +192,9 @@
       template += '.wwcode';
     if (data.collective.name.match(/ispcwa/i))
       template += '.ispcwa';
-<<<<<<< HEAD
-    if (data.collective.slug === 'brusselstogether')
-=======
     if (data.group.slug === 'kendraio')
       template = 'thankyou.kendraio';
     if (data.group.slug === 'brusselstogether')
->>>>>>> a5d0c6cd
       template = 'thankyou.brusselstogether';
     if (data.collective.slug === 'sustainoss')
       template = 'thankyou.sustainoss';
